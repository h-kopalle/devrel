--- conflicted
+++ resolved
@@ -36,14 +36,11 @@
   backend services
 - [OIDC Mock](references/oidc-mock) -
   A simple OIDC mock identity provider implementation
-<<<<<<< HEAD
 - [Identity Facade](references/identity-facade) -
   Reference implementation for an Identity Facade proxy in front of an OIDC
   compliant identity provider
-=======
 - [KVM Admin API](references/kvm-admin-api) -
   Generic API proxy to provide Create, Read and Delete operations for KVMs.
->>>>>>> 6fede11d
 
 ## Tools
 
