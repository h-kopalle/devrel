--- conflicted
+++ resolved
@@ -20,16 +20,10 @@
 mkdir -p ./generated/tools
 
 for TYPE in references labs tools; do
-<<<<<<< HEAD
   # shellcheck disable=SC2045
   for D in $(ls $TYPE); do
     (cd ./$TYPE/"$D" && ./generate-docs.sh;)
     cp -r ./$TYPE/"$D"/generated/docs ./generated/$TYPE/"$D" 2>/dev/null || echo "NO DOCS FOR $TYPE/$D"
-=======
-  for D in `ls $TYPE`; do
-    (cd ./$TYPE/$D && ./generate-docs.sh;)
-    cp -r ./$TYPE/$D/generated/docs ./generated/$TYPE/$D  2>/dev/null || echo "NO DOCS FOR $TYPE/$D"
->>>>>>> 85813cf6
   done
 done
 
